--- conflicted
+++ resolved
@@ -250,7 +250,7 @@
     Abstract interface for a place to put blocks (of feed data) and blobs (like images).
     """
     
-    def get_block(self, actor_did: str, block_cid: CID) -> Optional[dict]:
+    def get_block(self, actor_did: str, block_cid: CID, collection: Optional[str] = None, rkey: Optional[str] = None) -> Optional[dict]:
         raise NotImplementedError()
         
     def put_block(self, actor_did: str, block_cid: CID, block_data: dict):
@@ -307,10 +307,12 @@
         return self._get_block_path(actor_did, blob_cid, store="blobs") + "." + extension_for_mime_type(mime_type)
         
     
-    def get_block(self, actor_did: str, block_cid: CID) -> Optional[dict]:
+    def get_block(self, actor_did: str, block_cid: CID, collection: Optional[str] = None, rkey: Optional[str] = None) -> Optional[dict]:
         """
         Get the decoded block from the repo for the given account, with the
         given CID, or None if it is not stored.
+        
+        Collection and rkey hints are ignored.
         """
         
         block_path = self._get_block_path(actor_did, block_cid)
@@ -383,9 +385,13 @@
         self.blob_delay = blob_delay
         self.skip_blobs = skip_blobs
         
-    def get_block(self, actor_did: str, block_cid: CID) -> Optional[dict]:
+    def get_block(self, actor_did: str, block_cid: CID, collection: Optional[str] = None, rkey: Optional[str] = None) -> Optional[dict]:
         """
         Get the block from the local store. If not there, sync it and related blocks.
+        
+        If collection and rkey are set, use them to request just the blocks for
+        the relevant record. Otherwise, sync the whole repo if the block isn't
+        found.
         """
         
         block = super().get_block(actor_did, block_cid)
@@ -393,19 +399,26 @@
             return block
         
         # Now we need to sync it
-        # TODO: Implement sync based on what we already have for this DID. For now just get the whole repo.
-        
-        logger.info(f"Get CAR file for repo {actor_did}")
-        
-        car_path = os.path.join(self.root_dir, 'repos', self.did_to_path(actor_did) + '.car')
-        os.makedirs(os.path.dirname(car_path), exist_ok=True)
-        # TODO: This is probably big; the library should maybe hand back a stream
-        # here?
-        car_bytes = self.agent.com.atproto.sync.get_repo(did=actor_did)
+        
+        if collection is not None and rkey is not None:
+            logger.info(f"Get CAR file for blocks for collection {collection} and rkey {rkey}")
+            # Most records won't be synced like this so we don't need to spray across directories hopefully.
+            car_path = os.path.join(self.root_dir, 'records', self.did_to_path(actor_did), str(block_cid) + '.car')
+            car_bytes = self.agent.com.atproto.sync.get_record(did=actor_did, collection=collection, rkey=rkey)
+        else:
+            # TODO: Implement sync based on what we already have for this DID. For now just get the whole repo.
+            logger.info(f"Get CAR file for repo {actor_did}")
+            car_path = os.path.join(self.root_dir, 'repos', self.did_to_path(actor_did) + '.car')
+            # TODO: This is probably big; the library should maybe hand back a stream
+            # here?
+            car_bytes = self.agent.com.atproto.sync.get_repo(did=actor_did)
+        
+        os.makedirs(os.path.dirname(car_path), exist_ok=True) 
         open(car_path + '.tmp', 'wb').write(car_bytes)
+        # Drop from memory
         del car_bytes
         os.rename(car_path + '.tmp', car_path)
-        logger.info(f"Saved feed data to {car_path}")
+        logger.info(f"Saved CAR to {car_path}")
         
         # Now we read it back and insert it all.
         car_records = decode_car_of_dag_cbor(open(car_path, 'rb'))
@@ -716,7 +729,6 @@
     Turn a filename into a URL for use with an OSC-8 hyperlink.
     """
     
-<<<<<<< HEAD
     return f"file://localhost{os.path.realpath(filename)}"
     
 def cid_to_url(blob_cid: CID) -> str:
@@ -726,33 +738,28 @@
     
     return f"https://ipfs.io/ipfs/{blob_cid}"
     
-def blob_link(db: Datastore, actor_did: str, blob_object: dict, link_text: str) -> str:
+def blob_link(db: Datastore, actor_did: str, blob_object: dict, link_text: str, alt_text: str) -> str:
     """
     Turn a blob object into a clickable OSC-8 hyperlink.
-    Links to the blob on the local filesystem if possible, and on IPFS otherwise.
+    Links to the blob on the local filesystem if possible.
+    If the blob is not available, displays the alt text.
     """
     
     blob_file = dump_blob_object(db, actor_did, blob_object)
     if blob_file is not None:
         # Link to local file on disk
-        return linkify(filename_to_url(blob_file), link_text + " (local)")
+        return linkify(filename_to_url(blob_file), link_text)
     else:
-        # Link to file on IPFS via gateway, in hopes it is there.
-        blob_cid = blob_object.get('ref')
-        if blob_cid is None:
-            return "<No Ref>"
-        return linkify(cid_to_url(blob_cid), link_text + " (unavailabe, may be available in IPFS)")
-        
-def dump_action(db: dict, actor_did: str, cid: CID):
-=======
-    return f"\033]8;;file://localhost{os.path.realpath(filename)}\033\\{filename}\033]8;;\033\\"
-
-
+        return alt_text
+        
 def handle_post(action: dict, actor: str= ""):
+    """
+    Nicely format a skeet used to give context to another skeet.
+    """
     pp = pprint.PrettyPrinter(indent=4)
     print(f"     > {actor} Skeeted:")
     print("")
-    formatted = re.sub('\n', '    > ',action['text'])
+    formatted = re.sub('\n', '\n    > ', action['text'])
     print(f"     > {formatted}")
     print("")
     if 'reply' in action:
@@ -761,14 +768,14 @@
         if action['reply']['parent']['uri'] != action['reply']['root']['uri']:
             print(f"     > In thread: {action['reply']['root']['uri']}")
     for facet in action.get('facets', []):
-        # It has a link or something. Facest have text ranges and a
+        # It has a link or something. Facets have text ranges and a
         # collection of features.
         for feature in facet.get('features', []):
             if feature['$type'] == 'app.bsky.richtext.facet#link':
                 print(f"     > With link to: {feature['uri']}")
             else:
                 print("    > With unknown feature:")
-                print("    > ",re.sub("\n", "    > ",pp.pformat(feature)))
+                print("    > ", re.sub("\n", "\n    > ", pp.pformat(feature)))
     if 'embed' in action:
         # It comes with a file or something.
         embed = action['embed']
@@ -783,34 +790,26 @@
             print(f"     > As a quote-skeet with media of: {embed['record']['uri']}")
         else:
             print("    > With unknown embed:")
-            print("    > ",re.sub("\n", "    > ",pp.pformat(embed)))
-
-def get_and_dump_record(db: dict, uri: str, cid: str, agent: Optional[BskyAgent] = None, out_dir: Optional[str] = None):
+            print("    > ", re.sub("\n", "\n    > ", pp.pformat(embed)))
+
+def get_and_dump_record(db: Datastore, uri: str, cid: str):
+    """
+    Go get and report a record that is used to give context to another record.
+    """
     pp = pprint.PrettyPrinter(indent=4)
     try:
         did, nsi, rkey = re.split("/", re.sub("^at://", "", uri))
-    except Exception as e:
+        # This will get the record if it is not found, without also getting the
+        # whole other repo.
+        action = db.get_block(did, cid, collection=nsi, rkey=rkey)
+    except HTTPError as e:
+        # Print the response body
         print('    > Error getting record. %s' % e.read())
         return
-    if cid not in db:
-        try:
-            car_filename = os.path.join(out_dir, cid + '.car')
-            if not os.path.exists(car_filename):
-                car_bytes = agent.com.atproto.sync.get_record(did=did, collection=nsi, rkey=rkey)
-                os.makedirs(out_dir, exist_ok=True)
-                
-                open(car_filename, 'wb').write(car_bytes)
-                # Drop from memory
-                del car_bytes
-            newdb = decode_car_of_dag_cbor(open(car_filename, 'rb'))
-            db.update(newdb)
-        except Exception as e:
-            # Print the response body
-            print('    > Error getting record. %s' % e.read())
-            return
-    pp = pprint.PrettyPrinter(indent=4)
-
-    action = db.get(cid, False)
+    except Exception as e:
+        print('    > Error getting record. %s' % e)
+        return
+
     if not action:
         print(f"{uri} not found")
         return
@@ -827,8 +826,7 @@
         pp.pprint(action)
 
 
-def dump_action(db: dict, actor_did: str, cid: CID, agent: Optional[BskyAgent] = None, out_dir: Optional[str] = None, blob_delay: float = 0.0):
->>>>>>> 48ce5af6
+def dump_action(db: dict, actor_did: str, cid: CID):
     """
     Dump a Bluesky social action (post, like, profile, etc.).
     """
@@ -855,22 +853,13 @@
         print("")
         print(action.get('description'))
         print("")
-<<<<<<< HEAD
         if action.get('avatar'):
-            # See if we can get the avatar
-            print(blob_link(db, actor_did, action['avatar'], "View Avatar"))
-=======
-        '''
-        if action.get('avatar') and agent:
-            # We can fetch an avatar
-            filename = dump_blob(agent, actor_did, action['avatar'], "avatar", out_dir, blob_delay)
-            if filename:
-                print(f"Saved avatar to {linkify(filename)}")
-        '''
->>>>>>> 48ce5af6
+            # See if we can get the avatar.
+            # If it isn't downloaded and --skip_blobs is set, we won't have it.
+            print(blob_link(db, actor_did, action['avatar'], "View Avatar", "Avatar unavailable"))
     elif schema == 'app.bsky.feed.like':
         print(f"Liked post: {action['subject']['uri']}")
-        get_and_dump_record(db, uri=action['subject']['uri'], cid=action['subject']['cid'], agent=agent, out_dir=out_dir)
+        get_and_dump_record(db, uri=action['subject']['uri'], cid=action['subject']['cid'])
     elif schema == 'app.bsky.feed.post':
         print("Skeeted:")
         print("")
@@ -879,12 +868,12 @@
         if 'reply' in action:
             # This is a reply
             print(f"In reply to: {action['reply']['parent']['uri']}")
-            get_and_dump_record(db, uri=action['reply']['parent']['uri'], cid=action['reply']['parent']['cid'], agent=agent, out_dir=out_dir)
+            get_and_dump_record(db, uri=action['reply']['parent']['uri'], cid=action['reply']['parent']['cid'])
             if action['reply']['parent']['uri'] != action['reply']['root']['uri']:
                 print(f"In thread: {action['reply']['root']['uri']}")
-                get_and_dump_record(db, uri=action['reply']['root']['uri'], cid=action['reply']['root']['cid'], agent=agent, out_dir=out_dir)
+                get_and_dump_record(db, uri=action['reply']['root']['uri'], cid=action['reply']['root']['cid'])
         for facet in action.get('facets', []):
-            # It has a link or something. Facest have text ranges and a
+            # It has a link or something. Facets have text ranges and a
             # collection of features.
             for feature in facet.get('features', []):
                 if feature['$type'] == 'app.bsky.richtext.facet#link':
@@ -896,35 +885,24 @@
             # It comes with a file or something.
             embed = action['embed']
             if embed['$type'] == 'app.bsky.embed.images':
-<<<<<<< HEAD
-                print("With images:")
+                print("With images")
                 for image in embed['images']:
-                    print(blob_link(db, actor_did, image['image'], f"View Image: \"{image.get('alt', '')}\""))
-=======
-                print("With images")
-                '''
-                if agent:
-                    for image in embed['images']:
-                        filename = dump_blob(agent, actor_did, image['image'], image.get('alt') or "image", out_dir, blob_delay)
-                        if filename:
-                            print(f"Saved image to {linkify(filename)}")
-                '''
-                for image in embed['images']:
-                    if image.get('alt', False):
-                        print("  ", image['alt'])
->>>>>>> 48ce5af6
+                    # See if we can get the image.
+                    # If it isn't downloaded and --skip_blobs is set, we won't have it.
+                    desc = image.get('alt') or "(Undescribed image)"
+                    print("  ", blob_link(db, actor_did, image['image'], f"View Image: {desc}", desc))
             elif embed['$type'] == 'app.bsky.embed.record' and 'record' in embed and 'uri' in embed['record']:
                 print(f"As a quote-skeet of: {embed['record']['uri']}")
-                get_and_dump_record(db, uri=embed['record']['uri'], cid=embed['record']['cid'], agent=agent, out_dir=out_dir)
+                get_and_dump_record(db, uri=embed['record']['uri'], cid=embed['record']['cid'])
             elif embed['$type'] == 'app.bsky.embed.recordWithMedia' and 'record' in embed and 'uri' in embed['record']:
                 print(f"As a quote-skeet with media of: {embed['record']['uri']}")
-                get_and_dump_record(db, uri=embed['record']['uri'], cid=embed['record']['cid'], agent=agent, out_dir=out_dir)
+                get_and_dump_record(db, uri=embed['record']['uri'], cid=embed['record']['cid'])
             else:
                 print("With unknown embed:")
                 pp.pprint(embed)
     elif schema == 'app.bsky.feed.repost':
         print(f"Reskeeted: {action['subject'].get('uri')}")
-        get_and_dump_record(db, uri=action['subject']['uri'], cid=action['subject']['cid'], agent=agent, out_dir=out_dir)
+        get_and_dump_record(db, uri=action['subject']['uri'], cid=action['subject']['cid'])
     elif schema == 'app.bsky.graph.block':
         print(f"Blocked: {action['subject']}")
     elif schema == 'app.bsky.graph.follow':
@@ -932,13 +910,8 @@
     else:
         print(f'Unknown action: {schema}')
         pp.pprint(action)
-<<<<<<< HEAD
         
 def get_tree(db: Datastore, actor_did: str, root_cid: CID) -> Optional[MerkleSearchTree]:
-=======
-
-def dump_repo(db: dict, root_cid: CID, agent: Optional[BskyAgent] = None, out_dir: Optional[str] = None, blob_delay: float = 0.0):
->>>>>>> 48ce5af6
     """
     Get the MerkleSearchTree for an account, from the given root commit, if its
     root is here.
@@ -987,6 +960,7 @@
         Dump a collection in reverse order.
         """
         for k, v in mst.find_before_from_collection(collection + b'/', collection + b'/' + MerkleSearchTree.TID_MAX, limit=None):
+            print(k)
             dump_action(db, actor_did, v)
             seen_keys.add(k)
     
@@ -1018,7 +992,6 @@
     unhandled_count = 0
     extraneous_count = 0
     for k, v in mst.items():
-<<<<<<< HEAD
         if k not in seen_keys:
             logger.warning(f"Found unhandled key {k}")
             if k.startswith(b'app.bsky') and isinstance(v, CID):
@@ -1032,15 +1005,7 @@
             
     logger.info(f"Handled {len(seen_keys)} actions; {unhandled_count} unhandled actions; found {extraneous_count} unusable keys")
             
-=======
-        if k.startswith(b'app.bsky') and isinstance(v, CID):
-            # Looks like a bsky action or whatever they call it.
-            dump_action(db, actor_did, v, agent, out_dir, blob_delay)
-        else:
-            print(f"Unknown key: {k}")
-
-
->>>>>>> 48ce5af6
+
 def decode_json(response: bytes) -> dict:
     """
     Decode JSON bytes to a dict structure.
@@ -1153,7 +1118,6 @@
         else:
             logger.info(f"Interpreting {options.target} as a handle, because it does not exist as a file and does not start with 'did:'.")
             repo = options.target
-<<<<<<< HEAD
             
             if agent is None:
                 # We really need the network for this.
@@ -1177,16 +1141,6 @@
             head_response = decode_json(agent.com.atproto.sync.get_head(did=actor_did))
             head_root = CID(head_response['root'])
             logger.info(f"Repo is rooted at {head_root}")
-=======
-            did_response = decode_json(agent.com.atproto.identity.resolve_handle(handle=repo))
-            did = did_response['did']
-            print(f"Resolved {repo} to {did}")
-        
-        print("Get HEAD of repo")
-        head_response = decode_json(agent.com.atproto.sync.get_head(did=did))
-        head_root = CID(head_response['root'])
-        print(f"Repo is rooted at {head_root}")
->>>>>>> 48ce5af6
         
     # Now we always have head_root and actor_did
     
